#ifndef FAUNUS_ANALYSIS_H
#define FAUNUS_ANALYSIS_H

#ifndef SWIG
#include <faunus/common.h>
#include <faunus/average.h>
#include <faunus/physconst.h>
#include <faunus/group.h>
#include <faunus/space.h>
#include <faunus/point.h>
#include <faunus/textio.h>
#endif

namespace Faunus {
  class checkValue;
  class Space;

  /*!
   * \brief Namespace for analysis routines
   */
  namespace Analysis {

    /**
     * @brief Base class for analysis routines.
     *
     * This is the base class for analysis routines.
     * Derived class must implement:
     *
     * - a descriptive name
     * - `_info()`
     *
     * It is strongly recommended that derived classes implement:
     *
     * - a sample(...) function that uses `run()` to check if the
     *   analysis should be run or not.
     * - the `cite` string to provide external information
     */
    class AnalysisBase {
      private:
        virtual string _info()=0; //!< info all classes must provide
        virtual void _test(UnitTest&);
      protected:
        char w;               //!< width of info
        unsigned long int cnt;//!< number of samples - increased for every run()==true.
        string name;          //!< descriptive name
        string cite;          //!< reference, url, doi etc. describing the analysis
        bool run();           //!< true if we should run, false of not (based on runfraction)
      public:
        AnalysisBase();
        virtual ~AnalysisBase();
        string info();       //!< Print info and results
        double runfraction;  //!< Chance that analysis should be run (default 1.0 = 100%)
        void test(UnitTest&);//!< Perform unit test
    };

    /**
     * @brief General class for handling 2D tables - xy date, for example.
     * @date Lund 2011
     * @note `Tx` is used as the `std::map` key and which may be
     * problematic due to direct floating point comparison (== operator).
     * We have not experienced any issues with this, though.
     *
     * @todo We get correct behavior, but is it really OK to have
     * virtual functions in class templates??
     */
    template<typename Tx, typename Ty>
      class Table2D {
        protected:
          typedef std::map<Tx,Ty> Tmap;
          Ty count() {
            Ty cnt=0;
            for (auto &m : map)
              cnt+=m.second;
            return cnt;
          }
          Tx dx;
          Tmap map;
          string name;
        private:
          Tx round(Tx x) { return (x>=0) ? int( x/dx+0.5 )*dx : int( x/dx-0.5 )*dx; }
          virtual double get(Tx x) { return operator()(x); }
        public:
          enum type {HISTOGRAM, XYDATA};
          type tabletype;
          /**
           * @brief Constructor
           * @param resolution Resolution of the x axis
           * @param key Table type: HISTOGRAM or XYDATA
           */
          Table2D(Tx resolution=0.2, type key=XYDATA) {
            tabletype=key;
            setResolution(resolution);
          }

          void clear() { map.clear(); }

          void setResolution(Tx resolution) {
            assert( resolution>0 );
            dx=resolution;
            map.clear();
          }

          virtual ~Table2D() {}

          /** @brief Access operator - returns reference to y(x) */
          Ty& operator() (Tx x) {
            return map[ round(x) ];
          }

          /** @brief Save table to disk */
          void save(string filename) {
            if (tabletype==HISTOGRAM) {
              if (!map.empty()) map.begin()->second*=2;   // compensate for half bin width
              if (map.size()>1) (--map.end())->second*=2; // -//-
            }

            if (!map.empty()) {
              std::ofstream f(filename.c_str());
              f.precision(10);
              if (f) {
                f << "# Faunus 2D table: " << name << endl;
                for (auto m : map)
                  f << m.first << " " << get( m.first ) << endl;
              }
            }

            if (tabletype==HISTOGRAM) {
              if (!map.empty()) map.begin()->second/=2;   // restore half bin width
              if (map.size()>1) (--map.end())->second/=2; // -//-
            }
          }

          /*! Returns x at minumum y */
          Tx miny() {
            assert(!map.empty());
            Ty min=std::numeric_limits<Ty>::max();
            Tx x=0;
            for (auto &m : map)
              if (m.second<min) {
                min=m.second;
                x=m.first;
              }
            return x;
          }

          /*! Returns x at minumum y */
          Tx maxy() {
            assert(!map.empty());
            Ty max=std::numeric_limits<Ty>::min();
            Tx x=0;
            for (auto &m : map)
              if (m.second>max) {
                max=m.second;
                x=m.first;
              }
            return x;
          }

          /*! Returns x at minumum x */
          Tx minx() {
            assert(!map.empty());
            Tx x=0;
            for (auto &m : map) {
              x=m.first;
              break;
            }
            return x;
          }

          /**
           * @brief Load table from disk
           * @note The first line - used for comments - is ignored.
           * @todo Implement end bin compensation as in the save()
           * function when loading HISTOGRAMs
           */
          bool load(const string &filename) {
            std::ifstream f(filename.c_str());
            if (f) {
              map.clear();
              f.ignore(std::numeric_limits<std::streamsize>::max(),'\n'); // ignore first line
              while (!f.eof()) {
                Tx x;
                double y;
                f >> x >> y;
                operator()(x)=y;
              }
              return true;
            }
            return false;
          }
      };

    /*!
      \brief General class for penalty functions along a coordinate
      \date Malmo, 2011

      This class stores a penalty function, f(x), along a given coordinate, x,
      of type `Tcoordinate` which could be a distance, angle, volume etc.
      Initially f(x) is zero for all x.
      Each time the system visits x the update(x) function should be called
      so as to add the penalty energy, du. In the energy evaluation, the
      coordinate x should be associated with the extra energy f(x).
      This will eventually ensure uniform sampling.

Example:

~~~
PenaltyFunction<double> f(0.1,1000,6.0); // 0.1 kT penalty
Point masscenter;           // some 3D coordinate...
...
f.update(masscenter.z);     // update penalty energy for z component
double u = f(masscenter.z); // get accumulated penalty at coordinate (kT)
f.save("penalty.dat");      // save to disk
~~~

In the above example, the penalty energy will be scaled by 0.5 if the
sampling along the coordinate is less than 6 kT between the least and
most likely position.
This threshold check is carried out every 1000th call to `update()`.
Note also that when the penalty energy is scaled, so is the threshold
(also by a factor of 0.5).

*/
    template<typename Tcoord=float>
      class PenaltyFunction : public Table2D<Tcoord,double> {
        private:
          unsigned long long _cnt;
          int _Ncheck;
          double _kTthreshold;
          typedef Table2D<Tcoord,double> Tbase;
          typedef Table2D<Tcoord,unsigned long long int> Thist;
          Thist hist;
          Tcoord _du; //!< penalty energy
          std::string _log;
        public:
          /*!
           * \brief Constructor
           * \param penalty Penalty energy for each update (kT)
           * \param Ncheck Check histogram every Nscale'th step (put large number for no scaling, default)
           * \param kTthreshold Half penalty energy once this threshold in distribution has been reached
           * \param res Resolution of the penalty function (default 0.1)
           */
          PenaltyFunction(double penalty, int Ncheck=1e9, double kTthreshold=5, Tcoord res=0.1)
            : Tbase(res, Tbase::XYDATA), hist(res, Thist::HISTOGRAM) {
              Tbase::name="penalty";
              _cnt=0;
              _Ncheck=Ncheck;
              _kTthreshold=kTthreshold;
              _du=penalty;
              assert(Ncheck>0);
              _log="#   initial penalty energy = "+std::to_string(_du)+"\n";
            }

          /*! \brief Update penalty for coordinate */
          double update(Tcoord coordinate) {
            _cnt++;
            Tbase::operator()(coordinate)+=_du;  // penalize coordinate
            hist(coordinate)++;                  // increment internal histogram
            if ((_cnt%_Ncheck)==0) {             // if Ncheck'th time
              double deltakT=log( hist(hist.maxy()) / double(hist(hist.miny())) );
              assert(deltakT>0);
              std::ostringstream o;
              o << "#   n=" << _cnt << " dkT=" << deltakT;
              if (deltakT<_kTthreshold) {   // if histogram diff. is smaller than threshold
                _kTthreshold*=0.5;          // ...downscale threshold
                scale(0.5);                 // ...and penalty energy
                o << " update: du=" << _du << " threshold=" << _kTthreshold;
              }
              _log += o.str() + "\n";       // save info to log
            }
            return _du;
          }
          /*! \brief Manually scale penalty energy */
          void scale(double s) { _du*=s; }

          /*! \brief Save table to disk */
          void save(const string &filename) {
            Tbase::save(filename);
            hist.save(filename+".dist");
          }

          string info() {
            return "# Penalty function log:\n" + _log;
          }
      };

    template<typename Tx, typename Ty=unsigned long int>
      class Histogram : public Table2D<Tx,Ty> {
        public:
          Histogram(Tx resolution=0.2) : Table2D<Tx,Ty>(resolution, Table2D<Tx,Ty>::HISTOGRAM) {
            static_assert( std::is_integral<Ty>::value, "Histogram must be of integral type");
            static_assert( std::is_unsigned<Ty>::value, "Histogram must be unsigned");
          }
      };

    /*!
     * \brief Radial distribution analysis
     *
     * This radial distribution is defined as \f$ g(r) = \rho(r) / \rho(\infty) \f$ where \f$ \rho \f$ are
     * the particle densities in spherical volume element `rdr` and in the bulk, respectively.
     *
     * Example:
     *
     * ~~~
     * short cation = atom["Na"].id;
     * short anion = atom["Cl"].id;
     * Analysis::RadialDistribution<float,unsigned int> rdf(0.2); // 0.2 Å resolution
     * rdf.sample( myspace, mygroup, cation, anion );
     * rdf.save("rdf.dat");
     * ~~~
     *
     * \date Lund 2011
     */
    template<typename Tx=float, typename Ty=unsigned long long int>
      class RadialDistribution : public Table2D<Tx,Ty> {
        private:
          typedef Table2D<Tx,Ty> Ttable;
          virtual double volume(Tx x) {
            return 4./3.*pc::pi*( pow(x+0.5*this->dx,3) - pow(x-0.5*this->dx,3) );
          }
          double get(Tx x) {
            assert( volume(x)>0 );
            assert( this->count()>0 );
            if (bulkconc.cnt==0) bulkconc+=1;
            return (double)this->operator()(x) / volume(x) / (double)this->count() / bulkconc.avg()
              * this->map.size() * this->dx;
          }
          Average<double> bulkconc; //!< Average bulk concentration
        public:
          Tx maxdist; //!< Pairs with distances above this value will be skipped (default: infinity)

          /*!
           * \param res Resolution of X axis
           */
          RadialDistribution(Tx res=0.2) : Ttable(res,Ttable::HISTOGRAM) {
            this->name="Radial Distribution Function";
            maxdist=pc::infty;
            static_assert( std::is_integral<Ty>::value, "Histogram must be of integral type");
            static_assert( std::is_unsigned<Ty>::value, "Histogram must be unsigned");
<<<<<<< HEAD
           }

          /**
           * @brief Sample radial distibution of two atom types
           * @param spc Simulation space
           * @param g Group to search
           * @param ida Atom id of first particle
           * @param idb Atom id of second particle
=======
          }
          /*!
           * \brief Sample radial distibution of two atom types
           * \param spc Simulation space
           * \param g Group to search
           * \param ida Atom id of first particle
           * \param idb Atom id of second particle
>>>>>>> 2050e272
           */
          template<class Tspace, class Tgroup>
            void sample(Tspace &spc, Tgroup &g, short ida, short idb) {
              for (auto i=g.begin(); i!=g.end()-1; i++)
                for (auto j=i+1; j!=g.end(); j++)
                  if ( (spc.p[*i].id==ida && spc.p[*j].id==idb) || (spc.p[*i].id==idb && spc.p[*j].id==ida) ) {
                    Tx r=spc.geo->dist(spc.p[*i], spc.p[*j]);
                    if (r<=maxdist)
                      this->operator() (r)++; 
                  }
              double bulk=0;
              for (auto i : g)
                if (spc.p[i].id==ida || spc.p[i].id==idb)
                  bulk++;
              bulkconc += bulk / spc.geo->getVolume();
            }
      };

    template<typename Tx=double, typename Ty=unsigned long>
      class LineDistribution : public RadialDistribution<Tx,Ty> {
        private:
          double volume(Tx x) { return 1; }
        public:
          LineDistribution(Tx res=0.2) : RadialDistribution<Tx,Ty>(res) {
            this->name="Line Distribution";
          }

      };

    /*!
     * \brief Line distr. when the bins values should sum up to `n`.
     *
     * Example: Salt line distribution
     *
     * ~~~
     * Analysis::LineDistributionNorm<float,unsigned long int> saltdistr(salt.size(), 0.2);
     * ~~~
     *
     * \author Axel Thuresson
     * \date Lund 2012
     */
    template<typename Tx=double, typename Ty=int>
      class LineDistributionNorm : public RadialDistribution<Tx,Ty> {
        private:
          double volume(Tx x) { return 1; }
          int n;
        public:
          LineDistributionNorm(int al_n=1, Tx res=0.2) : RadialDistribution<Tx,Ty>(res) {
            this->name="Line Distribution Normalized for n particles";
            n = al_n;
          }
          double get(Tx x) {
            assert( volume(x)>0 );
            assert( this->count()>0 );
            return (double)this->operator()(x) * n / (double)this->count();
          }

          /*!
           * \brief Simplest form of the midplane pressure
           */
          double mid() {
            return (get(this->dx)+get(-this->dx))*0.5/this->dx;
          }

          /*!
           * \brief Simplest form of the end pressure
           */
          double end() {
            return (get(this->minx())+get(this->minx()+this->dx)+get(-this->minx())+get(-this->minx()-this->dx))*0.25/this->dx;
          }
<<<<<<< HEAD
      };

=======

      };


>>>>>>> 2050e272
    /*!
     * \brief Base class for force calculations
     *
     * Includes some neccessary functionality for deriving the force.
     *
     * \author Axel Thuresson
     * \date Lund, 2013
     */

    class TwobodyForce : public AnalysisBase {
      protected:
        Energy::Energybase* pot;         //!< Pointer to energy functions
        Space* spc;                      //!< Pointer to Space (particles and groups are stored there)
        string _info();         //!< Print results of analysis
        Group* igroup1;
        Group* igroup2;
        Group* ions;
      public:
        TwobodyForce(InputMap&, Energy::Energybase&, Space&, Group &, Group &, Group &);//!< Constructor
        virtual void calc();
        void save(string);
        void setTwobodies(Group &, Group &, Group &);
        virtual Point meanforce();
    };

    /*!
     * \brief Calculates the "direct" twobody mean force
     *
     * Calculates the "direct" mean force between two bodies including ions.
     * This method is usually decent at close distances (large mean force).
     * When the two bodies are far apart (small mean force) the difference 
     * between two large is taken which gives a relative large error.
     *
     * \author Axel Thuresson
     * \date Lund, 2013
     */

    class TwobodyForceDirect : public TwobodyForce {
      private:
        Point f_pp;
        Point f_pi;
        Point f_ip;
      protected:
        string _info();         //!< Print results of analysis
      public:
        TwobodyForceDirect(InputMap&, Energy::Energybase&, Space&, Group &, Group &, Group &);//!< Constructor
        void calc();
        Point meanforce();
    };

<<<<<<< HEAD
=======


>>>>>>> 2050e272
    /*!
     * \brief Calculates the midplane twobody mean force
     *
     * Calculates the midplane mean force between two bodies including ions.
     * This method has usually faster convergence than direct force calculations.
     *
     * \author Axel Thuresson
     * \date Lund, 2013
     */

    class TwobodyForceMidp : public TwobodyForce {
      private:
        Point f_pp;
        Point f_pi;
        Point f_ip;
        Point f_ii;
        Analysis::LineDistributionNorm<float,unsigned long int> *saltdistr;
      protected:
        string _info();         //!< Print results of analysis
      public:
        TwobodyForceMidp(InputMap&, Energy::Energybase&, Space&, Group &, Group &, Group &, Analysis::LineDistributionNorm<float,unsigned long int>*);//!< Constructor
        void calc();
        Point meanforce();
    };

    /*!
     * \brief Analysis of polymer shape - radius of gyration, shape factor etc.
     * \date November, 2011
     *
     * This will analyse polymer Groups and calculate Rg, Re and the shape factor. If
     * sample() is called with different groups these will be distinguished by their
     * *name* and sampled individually.
     */
    class PolymerShape : public AnalysisBase {
      private:
        std::map< string, Average<double> > Rg2, Rg, Re2, Rs, Rs2, Rg2x, Rg2y, Rg2z;
        void _test(UnitTest&);
        string _info();
        template<class Tgroup, class Tspace>
          double gyrationRadiusSquared(const Tgroup &pol, const Tspace &spc) {
            assert( spc.geo->dist(pol.cm, pol.massCenter(spc))<1e-9
                && "Mass center must be in sync.");
            Point rg2=vectorgyrationRadiusSquared(pol,spc);
            return rg2.x()+rg2.y()+rg2.z();
          }

        template<class Tgroup, class Tspace>
          Point vectorEnd2end(const Tgroup &pol, const Tspace &spc) {
            return spc.geo->vdist( spc.p[pol.front()], spc.p[pol.back()] );
          }

        template<class Tgroup, class Tspace>
          Point vectorgyrationRadiusSquared(const Tgroup &pol, const Tspace &spc) {
            assert( spc.geo->dist(pol.cm, pol.massCenter(spc))<1e-9
                && "Mass center must be in sync.");
            double sum=0;
            Point t, r2(0,0,0);
            for (auto i : pol) {
              t = spc.p[i]-pol.cm;                // vector to center of mass
              spc.geo->boundary(t);               // periodic boundary (if any)
              r2.x() += spc.p[i].mw * t.x() * t.x();
              r2.y() += spc.p[i].mw * t.y() * t.y();
              r2.z() += spc.p[i].mw * t.z() * t.z();
              sum += spc.p[i].mw;                 // total mass
            }
            assert(sum>0 && "Zero molecular weight not allowed.");
            return r2*(1./sum);
          }

      public:
        PolymerShape();

        /** @brief Sample properties of Group (identified by group name) */
        template<class Tgroup, class Tspace>
          void sample(const Tgroup &pol, const Tspace &spc) {
            if (!run() || pol.front()==pol.back())
              return;
            Point r2 = vectorgyrationRadiusSquared(pol,spc);
            double rg2 = r2.x()+r2.y()+r2.z(); 
            double re2 = spc.geo->sqdist( spc.p[pol.front()], spc.p[pol.back()] );
            Rg2[pol.name]  += rg2;
            Rg2x[pol.name] += r2.x();
            Rg2y[pol.name] += r2.y();
            Rg2z[pol.name] += r2.z();
            Rg[pol.name]   += sqrt(r2.x()+r2.y()+r2.z());
            Re2[pol.name]  += re2; //end-2-end squared
            double rs = Re2[pol.name].avg()/Rg2[pol.name].avg(); // fluctuations in shape factor
            Rs[pol.name]   += rs;
            Rs2[pol.name]  += rs*rs;
            //Point re = vectorEnd2end(pol,spc);
            //Re2[pol.name] += pow(re.len(), 2);
          }
    };

    /**
     * @brief Analyse charge multipoles and their fluctuations of groups
     *
     * This analysis class will analyse selected groups and calculate
     * their net-charge, dipole moment as well as their variances.
     * It is possible to exclude certain atom types by added their
     * names to an exclusionlist. Several groups may be analysed -
     * the `sample()` function will automatically identify different
     * groups via their names.
     * The dipole moment is calculated with respect to the mass center.
     *
     * @author Anil Kurut
     * @date Lund 2012
     */
    class ChargeMultipole : public AnalysisBase {
      private:
        std::map< string, Average<double> > Z, Z2, mu, mu2;

        /**
         * @param g Group to calculate charge for
         * @param spc Space
         */
        template<class Tgroup, class Tpvec>
          double charge(const Tgroup &g, const Tpvec &p, double Z=0) {
            for (auto i : g)
              if (!exclude(p[i]))
                Z+=p[i].charge;
            return Z;
          }

        template<class Tgroup, class Tspace>
          double dipole(const Tgroup &g, const Tspace &spc) {
            assert( spc.geo->dist(g.cm, g.massCenter(spc))<1e-9
                && "Mass center must be in sync.");
            Point t, mu(0,0,0);
            for (auto i : g)
              if (exclude(spc.p[i])==false) {
                t = spc.p[i]-g.cm;                // vector to center of mass
                spc.geo->boundary(t);               // periodic boundary (if any)
                mu+=spc.p[i].charge*t;
              }
            return mu.len();
          }

        virtual bool exclude(const particle&);  //!< Determines particle should be excluded from analysis
        string _info();
      public:
        ChargeMultipole();

        /** @brief Sample properties of Group (identified by group name) */
        template<class Tgroup, class Tspace>
          void sample(const Tgroup &g, const Tspace &spc) {
            assert(!g.name.empty() && "All Groups should have a name!");
            if (run()) {
              double z=charge(g, spc.p);
              Z[g.name]+=z;
              Z2[g.name]+=pow(z,2);
              double dip=dipole(g,spc);
              mu[g.name]+=dip;
              mu2[g.name]+=pow(dip,2);
            }
          }

        /* @brief Sample properties of Group (identified by group name) */
        template<typename Tgroup, typename Tspace>
          void sample(const std::vector<Tgroup> &gvec, const Tspace &spc) {
            if (run())
              for (auto &g : gvec)
                sample(g, spc);
          }

        std::set<string> exclusionlist; //!< Atom names listed here will be excluded from the analysis.
    };

    /**
     * @brief Widom method for excess chemical potentials
     *
     * This class will use the ghost particle insertion technique
     * to insert a collection of particles which, when summed, should
     * have no net charge. This is used to calculate the mean excess
     * chemical potential and activity coefficient.
     */
    class Widom : public AnalysisBase {
      private:
        Space* spcPtr;
        Energy::Energybase* potPtr;
        Average<double> expsum; //!< Average of the excess chemical potential 
        string _info();         //!< Print results of analysis
      protected:
        p_vec g;                //!< List of ghost particles to insert (simultaneously)
      public:
        Widom(Space&, Energy::Energybase&);
        void addGhost(particle);                 //!< Add particle to insert - sum of all added particle charges should be zero.
        void addGhost(Space&);                   //!< All species found in the container
        void sample(int=10);                     //!< Insert and analyse `n` times.
        void check(UnitTest&);                   //!< Output checking
        double gamma();                          //!< Sampled mean activity coefficient
        double muex();                           //!< Sampled mean excess chemical potential
    };

    /**
     * @brief Single particle hard sphere Widom insertion with charge scaling
     *
     * This will calculate excess chemical potentials for single particles
     * in the primitive model of electrolytes. Use the `add()` functions
     * to add test or *ghost* particles and call `insert()` to perform single
     * particle insertions.
     * Inserted particles are *non-perturbing* and thus removed again after
     * sampling. Electroneutrality for insertions of charged species is
     * maintaing by charge re-scaling according to 
     *
     * - [Svensson and Woodward, Mol. Phys. 1988, 64:247]
     *   (http://doi.org/ft9bv9)
     *
     * Currently this works **only** for the primitive model of electrolytes, i.e.
     * hard, charged spheres interacting with a Coulomb potential.
     *
     * @note This is a conversion of the Widom routine found in the `bulk.f`
     *       fortran program by Bolhuis/Jonsson/Akesson at Lund University.
     * @author Martin Trulsson and Mikael Lund
     * @date Lund / Prague 2007-2008.
     */
    class WidomScaled : public AnalysisBase {
      private:
        typedef std::vector<double> Tvec;
        string _info();     //!< Get results
        p_vec g;            //!< list of test particles
        Tvec chel;          //!< electrostatic
        Tvec chhc;          //!< hard collision
        Tvec chex;          //!< excess
        Tvec chexw;         //!< excess
        Tvec chtot;         //!< total
        vector<Tvec> ewden; //!< charging denominator
        vector<Tvec> ewnom; //!< charging nominator
        vector<Tvec> chint; //!< charging integrand
        Tvec chid;          //!< ideal term
        Tvec expuw;
        vector<int> ihc,irej;
        long long int cnt;  //< count test insertions
        int ghostin;        //< ghost insertions
        void init();
        bool overlap(const particle&, const particle&, const Geometry::Geometrybase&); //!< Test overlap
        double lB;          //!< Bjerrum length [a]
      public:
        WidomScaled(double,int=10); //!< Constructor
        void add(const particle&);  //!< Add test particle type
        void add(const p_vec&);     //!< Add all unique particle types present in vector

        /** @brief Do test insertions and sample excess chemical potential */
        void insert(const p_vec&, Geometry::Geometrybase&);
    };

    /**
     * @brief Samples bilayer structure
     *
     * This was developed for coarse grained membrane models
     * but should be general enough for other uses.
     */
    class BilayerStructure : public AnalysisBase {

      private:

        inline string _info() {
          using namespace textio;
          std::ostringstream o;
          if (cnt>0)
            o << pad(SUB,w,"Lipid order parameter") << S << endl
              << pad(SUB,w,"Area per lipid") << A << " "+sigma+squared << endl;
          return o.str();
        }

        Average<double> S, A;

        void _test(UnitTest &t);

      public:

        inline BilayerStructure() {
          name="Bilayer structure";
          cite="doi:10/chqzjk";
        }

        template<class Tcuboid, class Tpvec, class Tgroup>
          void sample(Tcuboid &geo, Tpvec &p, Tgroup &lipids) {
            if (run()) {
              cnt++;
              S+=orderParameter(geo,p,lipids);
              A+=areaPerLipid(geo,p,lipids);
            }
          }

        /**
         * @brief Sample lipid order parameter
         *
         * @f[
         * S = \frac{1}{2} \left ( 3 (\mathbf{an})^2 -1 \right )
         * @\]
         *
         * where `a` is the unit vector between the tail and the head group,
         * `n` is the normal to the bilayer plane.
         */
        template<class Tcuboid, class Tpvec, class Tgroup>
          static double
          orderParameter(Tcuboid &geo, Tpvec &p, Tgroup &lipids, Point n=Point(0,0,1)) {
            Average<double> S;
            for (int i=0; i<lipids.numMolecules(); i++) {
              auto g = lipids[i]; // i'th lipid
              Point a = geo.vdist( p[g.front()], p[g.back()]).normalized();
              S += 0.5 * ( 3 * pow(a.dot(n),2) - 1 );
            }
            return S.avg();
          }

        /**
         * @brief Sample area per lipid (normalized by sigma)
         */
        template<class Tcuboid, class Tpvec>
          static double
          areaPerLipid(Tcuboid &geo, Tpvec &p, Group &lipids) {
            return geo.len.x() * geo.len.y() / lipids.numMolecules() * 2
              / pow(2*p[ lipids.front() ].radius,2);
          }
    };

    /**
     * @brief Returns the dielectric constant outside the cutoff limit. Only hold when using PBC and \f$\epsilon_{sur} = \epsilon\f$,
     * @brief [Neumann, M. (1983) Mol. Phys., 50, 841-858].
     *
     * @param pot The potential including geometry
     * @param spc The space including the particles
     * @param cutoff The cutoff of the reaction field
     */
    class getDielConst {
      private:
        Average<double> M;
        double volume;
        double convert;
        double cutoff;
      public:
        getDielConst(double cutoff_in) {
          cutoff = cutoff_in;
          convert = (3.33564*3.33564*(1e-30)/(0.20819434*0.20819434)); // Constant to convert to SI-units, including the cancelation of volume 10^-30
          volume = 4*pc::pi*pow(cutoff,3)/3;
          convert = convert*pc::pi/volume;
        }

        template<class Tpvec, class Tgeo>
          void sample(const Tpvec &p, Tgeo &geo) {
            Point origin(0,0,0);
            Point _m(0,0,0);
            for(unsigned int i = 0; i < p.size(); i ++)
              if(geo.dist(p[i],origin) < cutoff)
                _m += p[i].mu*p[i].muscalar;
            M += _m.squaredNorm();
          }

        string info() {
          std::ostringstream o;
          if (M.cnt <= 0)
            return o.str();
          double Q = 0.25 + M.avg()*convert/pc::kT();
          o << "Eps: " << Q + std::sqrt(Q*Q+0.5) << "\n";
          //o << "<M>: " << M.avg() << ", convert/kT " << convert/pc::kT() << "\n";
          return o.str();
        }
    };

  }//namespace
}//namespace
#endif<|MERGE_RESOLUTION|>--- conflicted
+++ resolved
@@ -337,8 +337,7 @@
             maxdist=pc::infty;
             static_assert( std::is_integral<Ty>::value, "Histogram must be of integral type");
             static_assert( std::is_unsigned<Ty>::value, "Histogram must be unsigned");
-<<<<<<< HEAD
-           }
+          }
 
           /**
            * @brief Sample radial distibution of two atom types
@@ -346,15 +345,6 @@
            * @param g Group to search
            * @param ida Atom id of first particle
            * @param idb Atom id of second particle
-=======
-          }
-          /*!
-           * \brief Sample radial distibution of two atom types
-           * \param spc Simulation space
-           * \param g Group to search
-           * \param ida Atom id of first particle
-           * \param idb Atom id of second particle
->>>>>>> 2050e272
            */
           template<class Tspace, class Tgroup>
             void sample(Tspace &spc, Tgroup &g, short ida, short idb) {
@@ -425,15 +415,8 @@
           double end() {
             return (get(this->minx())+get(this->minx()+this->dx)+get(-this->minx())+get(-this->minx()-this->dx))*0.25/this->dx;
           }
-<<<<<<< HEAD
       };
 
-=======
-
-      };
-
-
->>>>>>> 2050e272
     /*!
      * \brief Base class for force calculations
      *
@@ -484,11 +467,6 @@
         Point meanforce();
     };
 
-<<<<<<< HEAD
-=======
-
-
->>>>>>> 2050e272
     /*!
      * \brief Calculates the midplane twobody mean force
      *
